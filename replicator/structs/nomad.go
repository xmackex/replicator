package structs

import (
	"time"

	nomad "github.com/hashicorp/nomad/api"
)

// NomadClient exposes all API methods needed to interact with the Nomad API,
// evaluate cluster capacity and allocations and make scaling decisions.
type NomadClient interface {
	// ClusterAllocationCapacity determines the total cluster capacity and current
	// number of worker nodes.
	ClusterAllocationCapacity(*ClusterCapacity) error

	// ClusterAssignedAllocation determines the consumed capacity across the
	// cluster and tracks the resource consumption of each worker node.
	ClusterAssignedAllocation(*ClusterCapacity) error

	// DrainNode places a worker node in drain mode to stop future allocations and
	// migrate existing allocations to other worker nodes.
	DrainNode(string) error

	// EvaluateClusterCapacity determines if a cluster scaling action is required.
	EvaluateClusterCapacity(*ClusterCapacity, *Config) (bool, error)

	// EvaluateJobScaling compares the consumed resource percentages of a Job group
	// against its scaling policy to determine whether a scaling event is required.
	EvaluateJobScaling([]*JobScalingPolicy)

	// GetAllocationStats discovers the resources consumed by a particular Nomad
	// allocation.
	GetAllocationStats(*nomad.Allocation, *GroupScalingPolicy)

	// GetJobAllocations identifies all allocations for an active job.
	GetJobAllocations([]*nomad.AllocationListStub, *GroupScalingPolicy)

	// IsJobRunning checks to see whether the specified jobID has any currently
	// task groups on the cluster.
	IsJobRunning(string) bool

	// JobScale takes a scaling policy and then attempts to scale the desired job
	// to the appropriate level whilst ensuring the event will not excede any job
	// thresholds set.
	JobScale(*JobScalingPolicy)

	// LeastAllocatedNode determines which worker pool node is consuming the
	// least amount of the cluster's most-utilized resource. If Replicator is
	// running as a Nomad job, the worker node running the Replicator leader will
	// be excluded.
	LeastAllocatedNode(*ClusterCapacity, *State) (string, string)

	// NodeReverseLookup provides a method to get the ID of the worker pool node
	// running a given allocation.
	NodeReverseLookup(string) (string, error)

	// MostUtilizedResource calculates which resource is most-utilized across the
	// cluster. The worst-case allocation resource is prioritized when making
	// scaling decisions.
	MostUtilizedResource(*ClusterCapacity)

	// TaskAllocationTotals calculates the allocations required by each running
	// job and what amount of resources required if we increased the count of
	// each job by one. This allows the cluster to proactively ensure it has
	// sufficient capacity for scaling events and deal with potential node failures.
	TaskAllocationTotals(*ClusterCapacity) error

	// VerifyNodeHealth evaluates whether a specified worker node is a healthy
	// member of the Nomad cluster.
	VerifyNodeHealth(string) bool
}

// State is the central object for managing and storing all cluster
// scaling state information.
type State struct {
	// ClusterScaleInRequests tracks the number of consecutive times replicator
	// has indicated the cluster worker pool should be scaled in.
	ClusterScaleInRequests int `json:"cluster_scalein_requests"`

	// ClusterScaleOutRequests tracks the number of consecutive times replicator
	// has indicated the cluster worker pool should be scaled out.
	ClusterScaleOutRequests int `json:"cluster_scaleout_requests"`

	// FailsafeMode tracks whether the daemon has exceeded the fault threshold
	// while attempting to perform scaling operations. When operating in failsafe
	// mode, the daemon will decline to take scaling actions of any type.
	FailsafeMode bool `json:"failsafe_mode"`

	// Tracks whether the last failsafe mode change was initiated by an
	// operator via the CLI.
	FailsafeModeAdmin bool `json:"failsafe_mode_admin"`

	// LastNodeFailure represents the last time a new worker node was launched
	// and failed to successfully join the worker pool.
	LastNodeFailure time.Time `json:"last_node_failure"`

	// LastScalingEvent represents the last time the daemon successfully
	// completed a cluster scaling action.
	LastScalingEvent time.Time `json:"last_scaling_event"`

	// LastUpdated tracks the last time the state tracking data was updated.
	LastUpdated time.Time `json:"last_updated"`

	// NodeFailureCount tracks the number of worker nodes that have failed to
	// successfully join the worker pool after a scale-out operation.
	NodeFailureCount int `json:"node_failure_count"`

<<<<<<< HEAD
	// ClusterScaleInRequests tracks the number of consecutive times replicator
	// has indicated the cluster worker pool should be scaled in.
	ClusterScaleInRequests int `json:"cluster_scalein_requests"`

	// ClusterScaleOutRequests tracks the number of consecutive times replicator
	// has indicated the cluster worker pool should be scaled out.
	ClusterScaleOutRequests int `json:"cluster_scaleout_requests"`

	// LastFailedNode allows us to track the last node which was launched which
	// failed to join the cluster.
	LastFailedNode string `json:"last_failed_node"`
=======
	// ProtectedNode represents the Nomad agent node on which the Replicator
	// leader is running. This node will be excluded when identifying an eligible
	// node for termination during scaling actions.
	ProtectedNode string `json:"protected_node"`
>>>>>>> dfbc2778
}

// ClusterCapacity is the central object used to track and evaluate cluster
// capacity, utilization and stores the data required to make scaling
// decisions. All data stored in this object is disposable and is generated
// during each evaluation.
type ClusterCapacity struct {
	// NodeCount is the number of worker nodes in a ready and non-draining state
	// across the cluster.
	NodeCount int

	// ScalingMetric indicates the most-utilized allocation resource across the
	// cluster. The most-utilized resource is prioritized when making scaling
	// decisions like identifying the least-allocated worker node.
	ScalingMetric string

	// MaxAllowedUtilization represents the max allowed cluster utilization after
	// considering node fault-tolerance and task group scaling overhead.
	MaxAllowedUtilization int

	// ClusterTotalAllocationCapacity is the total allocation capacity across
	// the cluster.
	TotalCapacity AllocationResources

	// ClusterUsedAllocationCapacity is the consumed allocation capacity across
	// the cluster.
	UsedCapacity AllocationResources

	// TaskAllocation represents the total allocation requirements of a single
	// instance (count 1) of all running jobs across the cluster. This is used to
	// practively ensure the cluster has sufficient available capacity to scale
	// each task by +1 if an increase in capacity is required.
	TaskAllocation AllocationResources

	// NodeList is a list of all worker nodes in a known good state.
	NodeList []string

	// NodeAllocations is a slice of node allocations.
	NodeAllocations []*NodeAllocation

	// ScalingDirection is the direction in/out of cluster scaling we require
	// after performning the proper evalutation.
	ScalingDirection string
}

// NodeAllocation describes the resource consumption of a specific worker node.
type NodeAllocation struct {
	// NodeID is the unique ID of the worker node.
	NodeID string

	// NodeIP is the private IP of the worker node.
	NodeIP string

	// UsedCapacity represents the percentage of total cluster resources consumed
	// by the worker node.
	UsedCapacity AllocationResources
}

// TaskAllocation describes the resource requirements defined in the job
// specification.
type TaskAllocation struct {
	// TaskName is the name given to the task within the job specficiation.
	TaskName string

	// Resources tracks the resource requirements defined in the job spec and the
	// real-time utilization of those resources.
	Resources AllocationResources
}

// AllocationResources represents the allocation resource utilization.
type AllocationResources struct {
	MemoryMB      int
	CPUMHz        int
	DiskMB        int
	MemoryPercent float64
	CPUPercent    float64
	DiskPercent   float64
}<|MERGE_RESOLUTION|>--- conflicted
+++ resolved
@@ -105,7 +105,6 @@
 	// successfully join the worker pool after a scale-out operation.
 	NodeFailureCount int `json:"node_failure_count"`
 
-<<<<<<< HEAD
 	// ClusterScaleInRequests tracks the number of consecutive times replicator
 	// has indicated the cluster worker pool should be scaled in.
 	ClusterScaleInRequests int `json:"cluster_scalein_requests"`
@@ -117,12 +116,11 @@
 	// LastFailedNode allows us to track the last node which was launched which
 	// failed to join the cluster.
 	LastFailedNode string `json:"last_failed_node"`
-=======
+
 	// ProtectedNode represents the Nomad agent node on which the Replicator
 	// leader is running. This node will be excluded when identifying an eligible
 	// node for termination during scaling actions.
 	ProtectedNode string `json:"protected_node"`
->>>>>>> dfbc2778
 }
 
 // ClusterCapacity is the central object used to track and evaluate cluster
